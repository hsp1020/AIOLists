--- conflicted
+++ resolved
@@ -71,10 +71,6 @@
         <h2>Connections</h2>
         <span id="connectionsNotification" class="section-notification"></span>
       </div>
-<<<<<<< HEAD
-      <p id="traktWarningMessage" class="info-text" style="display: none;">Trakt profile imports will break after 1 day, import your recommended/trending/private lists from the <a href="https://trakt.dexter21767.com/configure/" target="_blank" rel="noopener noreferrer">Trakt addon</a> for now, if your lists are public you can still directly import them through the URL.</p>
-=======
->>>>>>> e7bb6cfb
       <div class="connections-row">
         <div id="traktConnection">
           <a href="/api/trakt/login" id="traktLoginBtn" class="trakt-login-btn" target="_blank">
